--- conflicted
+++ resolved
@@ -3,10 +3,6 @@
 import (
 	_ "embed"
 
-<<<<<<< HEAD
-
-=======
->>>>>>> 855bdb91
 	"github.com/contextvibes/cli/internal/cmddocs"
 	"github.com/contextvibes/cli/internal/ui"
 	"github.com/spf13/cobra"
@@ -17,11 +13,7 @@
 
 // versionCmd represents the version command.
 var versionCmd = &cobra.Command{
-<<<<<<< HEAD
-	Use:   "version",
-=======
 	Use: "version",
->>>>>>> 855bdb91
 	// Short and Long descriptions are now set dynamically in the init() function.
 	RunE: func(cmd *cobra.Command, args []string) error {
 		p := ui.NewPresenter(cmd.OutOrStdout(), cmd.ErrOrStderr())
@@ -32,14 +24,10 @@
 
 func init() {
 	// Dynamically set the descriptions by parsing and executing the template.
-<<<<<<< HEAD
-	desc, err := cmddocs.ParseAndExecute(versionLongDescription, struct{ AppVersion string }{AppVersion: AppVersion})
-=======
 	desc, err := cmddocs.ParseAndExecute(
 		versionLongDescription,
 		struct{ AppVersion string }{AppVersion: AppVersion},
 	)
->>>>>>> 855bdb91
 	if err != nil {
 		// This is a developer error, so we panic.
 		panic(err)
